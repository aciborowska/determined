import { Alert, Tabs } from 'antd';
<<<<<<< HEAD
import queryString from 'query-string';
import React, { useCallback, useEffect, useMemo, useRef, useState } from 'react';
import { useLocation } from 'react-router';
=======
import React, { useEffect, useMemo, useRef, useState } from 'react';
>>>>>>> 6209ae54

import Link from 'components/Link';
import { useStore } from 'contexts/Store';
import { paths } from 'routes/utils';
<<<<<<< HEAD
import { V1MetricNamesResponse, V1TrialsSampleResponse } from 'services/api-ts-sdk';
=======
import {
  V1MetricNamesResponse, V1TrialsSampleResponse,
} from 'services/api-ts-sdk';
>>>>>>> 6209ae54
import { detApi } from 'services/apiConfig';
import { readStream } from 'services/utils';
import Message, { MessageType } from 'shared/components/Message';
import Spinner from 'shared/components/Spinner/Spinner';
import { hasObjectKeys, isEqual } from 'shared/utils/data';
import { flattenObject } from 'shared/utils/data';
import {
<<<<<<< HEAD
  ExperimentVisualizationType,
  HpImportanceMap, Hyperparameter, HyperparameterType, MetricName, MetricType, metricTypeParamMap,
=======
  ExperimentBase, ExperimentVisualizationType,
  HpImportanceMap, Hyperparameter,
  HyperparameterType, MetricName, MetricType, metricTypeParamMap,
>>>>>>> 6209ae54
} from 'types';
import { Scale } from 'types';
import { alphaNumericSorter, hpImportanceSorter } from 'utils/sort';

import css from './CompareVisualization.module.scss';
import LearningCurve from './CompareVisualization/CompareCurve';
import ExperimentVisualizationFilters, {
  MAX_HPARAM_COUNT, ViewType, VisualizationFilters,
} from './CompareVisualization/CompareFilters';
import { TrialHParams } from './CompareVisualization/CompareTable';

enum PageError {
  MetricBatches,
  MetricHpImportance,
  MetricNames,
  ExperimentSample
}

const DEFAULT_TYPE_KEY = ExperimentVisualizationType.LearningCurve;
const DEFAULT_BATCH = 0;
const DEFAULT_BATCH_MARGIN = 10;
const DEFAULT_MAX_TRIALS = 100;
const DEFAULT_VIEW = ViewType.Grid;
const PAGE_ERROR_MESSAGES = {
  [PageError.MetricBatches]: 'Unable to retrieve experiment batches info.',
  [PageError.MetricHpImportance]: 'Unable to retrieve experiment hp importance.',
  [PageError.MetricNames]: 'Unable to retrieve experiment metric info.',
  [PageError.ExperimentSample]: 'Unable to retrieve experiment info.',
};

<<<<<<< HEAD
// const getHpImportanceMap = (
//   hpImportanceMetrics: { [key: string]: GetHPImportanceResponseMetricHPImportance },
// ): HpImportanceMetricMap => {
//   const map: HpImportanceMetricMap = {};

//   Object.keys(hpImportanceMetrics).forEach(metricName => {
//     map[metricName] = hpImportanceMetrics[metricName].hpImportance || {};
//   });

//   return map;
// };

const CompareVisualization: React.FC = () => {
=======
const CompareVisualization: React.FC<Props> = ({ experiments }: Props) => {
>>>>>>> 6209ae54
  const { ui } = useStore();
  //const storage = useStorage(`${STORAGE_PATH}/${experiment.id}`);

  const fullHParams = useRef<string[]>(
    [],
  );

  // const asd = useMemo(() => {
  //   const experimentHps = experiments.map(e => new Set(Object.keys(e.hyperparameters ?? {})))
  //   const allHParams = experimentHps.reduce(union)
  //   const differingHParams = [].filter(hp => {
  //     const allHpVals = experiments.map(e => e.hyperparameters[hp] )
  //   })

  // }, [])

  // Hack to show exp data
  const defaultMetric = {
    // name: experiments?.[0]?.config.searcher.metric,
    name: 'validation_loss',
    type: MetricType.Validation,
  };

  const searcherMetric = useRef<MetricName>(defaultMetric);
  const defaultFilters: VisualizationFilters = {
    batch: DEFAULT_BATCH,
    batchMargin: DEFAULT_BATCH_MARGIN,
    hParams: [],
    maxTrial: DEFAULT_MAX_TRIALS,
    metric: searcherMetric.current,
    scale: Scale.Linear,
    view: DEFAULT_VIEW,
  };
  const initFilters = defaultFilters;
  const location = useLocation();

  const experimentIds: number[] = useMemo(() => {
    const query = queryString.parse(location.search);
    if(query.id && typeof query.id === 'string'){
      return [ parseInt(query.id) ];

    } else if(Array.isArray(query.id)){
      return query.id.map(parseInt);
    }
    return [];

  }, [ location.search ]);

  const [ filters, setFilters ] = useState<VisualizationFilters>(initFilters);
  const [ batches, setBatches ] = useState<number[]>([]);
  const [ metrics, setMetrics ] = useState<MetricName[]>([]);
  const [ hpImportanceMap ] = useState<HpImportanceMap>();
  const [ pageError, setPageError ] = useState<PageError>();

  //
  const [ trialIds, setTrialIds ] = useState<number[]>([]);
  const [ chartData, setChartData ] = useState<(number | null)[][]>([]);
  const [ trialHps, setTrialHps ] = useState<TrialHParams[]>([]);
  const [ hyperparameters, setHyperparameters ] = useState<Record<string, Hyperparameter>>({});

  const typeKey = DEFAULT_TYPE_KEY;
  const { hasData, isSupported, hasLoaded } = useMemo(() => {
    return {
<<<<<<< HEAD
      hasData:
        (batches && batches.length !== 0) ||
        (metrics && metrics.length !== 0) ||
        (trialIds && trialIds.length > 0),
      hasLoaded: batches.length > 0 || (metrics && metrics.length > 0) || trialIds.length > 0,
=======
      hasData: (batches && batches.length !== 0) ||
      (metrics && metrics.length !== 0) ||
      (trialIds && trialIds.length > 0),
      hasLoaded: batches.length > 0 ||
      metrics && metrics.length > 0 ||
      trialIds.length > 0,
>>>>>>> 6209ae54
      isSupported: true,
    };
  }, [ batches, metrics, trialIds ]);

  const hpImportance = useMemo(() => {
    if (!hpImportanceMap) return {};
    return hpImportanceMap[filters.metric.type][filters.metric.name] || {};
  }, [ filters.metric, hpImportanceMap ]);

  useEffect(() => {
    if(!filters.metric?.name && trialIds.length){
      setFilters({
        batch: DEFAULT_BATCH,
        batchMargin: DEFAULT_BATCH_MARGIN,
        hParams: [],
        maxTrial: DEFAULT_MAX_TRIALS,
        metric: defaultMetric,
        scale: Scale.Linear,
        view: DEFAULT_VIEW,
      });
    }
<<<<<<< HEAD
  }, [ trialIds, defaultMetric, filters.metric?.name ]);

  useEffect(() => {
    if (ui.isPageHidden || !experimentIds.length) return;
=======
  }, [ experiments, filters.metric?.name ]);

  useEffect(() => {
    if (ui.isPageHidden || !experiments.length || !filters.metric.name) return;
>>>>>>> 6209ae54

    const canceler = new AbortController();
    const trialIdsMap: Record<number, number> = {};
    const trialDataMap: Record<number, number[]> = {};
    const trialHpMap: Record<number, TrialHParams> = {};
    const batchesMap: Record<number, number> = {};
    const metricsMap: Record<number, Record<number, number>> = {};
    const hyperparameters: Record<string, Hyperparameter> = {};
    const metricTypeParam = metricTypeParamMap[filters.metric.type];

    readStream<V1TrialsSampleResponse>(
      detApi.StreamingInternal.experimentsSample(
        experimentIds,
        filters.metric.name,
        metricTypeParam,
        undefined,
        undefined,
        undefined,
        undefined,
        undefined,
        { signal: canceler.signal },
      ),
      event => {
        if (!event || !event.trials) return;

        /*
         * Cache trial ids, hparams, batches and metric values into easily searchable
         * dictionaries, then construct the necessary data structures to render the
         * chart and the table.
         */

        (event.promotedTrials || []).forEach(trialId => trialIdsMap[trialId] = trialId);
        (event.demotedTrials || []).forEach(trialId => delete trialIdsMap[trialId]);
        const newTrialIds = Object.values(trialIdsMap);
        setTrialIds(prevTrialIds =>
          isEqual(prevTrialIds, newTrialIds)
            ? prevTrialIds
            : newTrialIds);

        (event.trials || []).forEach(trial => {
          const id = trial.trialId;
          const flatHParams = flattenObject(trial.hparams || {});
          Object.keys(flatHParams).forEach(
            (hpParam) => (hyperparameters[hpParam] = { type: HyperparameterType.Constant }),
          );
          setHyperparameters(hyperparameters);
          const hasHParams = Object.keys(flatHParams).length !== 0;

          if (hasHParams && !trialHpMap[id]) {
            trialHpMap[id] = {
              experimentId: trial.experimentId,
              hparams: flatHParams,
              id,
              metric: null,
            };
          }

          trialDataMap[id] = trialDataMap[id] || [];
          metricsMap[id] = metricsMap[id] || {};

          trial.data.forEach(datapoint => {
            batchesMap[datapoint.batches] = datapoint.batches;
            metricsMap[id][datapoint.batches] = datapoint.value;
            trialHpMap[id].metric = datapoint.value;
          });
        });

        const newTrialHps = newTrialIds.map(id => trialHpMap[id]);
        setTrialHps(newTrialHps);

        const newBatches = Object.values(batchesMap);
        setBatches(newBatches);

        const newChartData = newTrialIds.map(trialId => newBatches.map(batch => {
          /**
           * TODO: filtering NaN, +/- Infinity for now, but handle it later with
           * dynamic min/max ranges via uPlot.Scales.
           */
          const value = metricsMap[trialId][batch];
          return Number.isFinite(value) ? value : null;
        }));
        setChartData(newChartData);

        // One successful event as come through.
      },
    ).catch(e => {
      setPageError(e);
    });

    return () => canceler.abort();
<<<<<<< HEAD
  }, [ trialIds, filters.metric, ui.isPageHidden, experimentIds ]);
=======
  }, [ trialIds, filters.metric, ui.isPageHidden, experiments ]);
>>>>>>> 6209ae54

  useEffect(() => {
    if (!isSupported || ui.isPageHidden || !trialIds?.length) return;

    const canceler = new AbortController();
    const trainingMetricsMap: Record<string, boolean> = {};
    const validationMetricsMap: Record<string, boolean> = {};

    readStream<V1MetricNamesResponse>(
      detApi.StreamingInternal.trialsMetricNames(
        trialIds,
        undefined,
        { signal: canceler.signal },
      ),
      event => {
        if (!event) return;
        /*
         * The metrics endpoint can intermittently send empty lists,
         * so we keep track of what we have seen on our end and
         * only add new metrics we have not seen to the list.
         */
        (event.trainingMetrics || []).forEach(metric => trainingMetricsMap[metric] = true);
        (event.validationMetrics || []).forEach(metric => validationMetricsMap[metric] = true);

        const newTrainingMetrics = Object.keys(trainingMetricsMap).sort(alphaNumericSorter);
        const newValidationMetrics = Object.keys(validationMetricsMap).sort(alphaNumericSorter);
        const newMetrics = [
          ...(newValidationMetrics || []).map(name => ({ name, type: MetricType.Validation })),
          ...(newTrainingMetrics || []).map(name => ({ name, type: MetricType.Training })),
        ];
        setMetrics(newMetrics);
      },
    ).catch(() => {
      setPageError(PageError.MetricNames);
    });

    return () => canceler.abort();
  }, [ trialIds, filters?.metric, isSupported, ui.isPageHidden ]);

  // Set the default filter batch.
  useEffect(() => {
    if (!batches || batches.length === 0) return;
    setFilters(prev => {
      if (prev.batch !== DEFAULT_BATCH) return prev;
      return { ...prev, batch: batches.first() };
    });
  }, [ batches ]);

  // Update default filter hParams if not previously set.
  useEffect(() => {
    if (!isSupported) return;

    setFilters(prev => {
      if (prev.hParams.length !== 0 || !hpImportanceMap) return prev;
      const map = hpImportanceMap[prev.metric.type][prev.metric.name];
      let hParams = fullHParams.current;
      if (hasObjectKeys(map)) {
        hParams = hParams.sortAll((a, b) => hpImportanceSorter(a, b, map));
      }
      return { ...prev, hParams: hParams.slice(0, MAX_HPARAM_COUNT) };
    });
  }, [ hpImportanceMap, isSupported ]);

  if (!experimentIds.length) {
    return (
      <div className={css.alert}>
        <Spinner center className={css.alertSpinner} />
      </div>
    );
  }if (!isSupported) {
    const alertMessage = `
      Hyperparameter visualizations are not applicable for single trial or PBT experiments.
    `;
    return (
      <div className={css.alert}>
        <Alert
          description={(
            <>
              Learn about&nbsp;
              <Link
                external
                path={paths.docs('/training-apis/experiment-config.html#searcher')}
                popout>how to run a hyperparameter search
              </Link>.
            </>
          )}
          message={alertMessage}
          type="warning"
        />
      </div>
    );
  } else if (pageError) {
    return <Message title={PAGE_ERROR_MESSAGES[pageError]} type={MessageType.Alert} />;
  } else if (!hasData && hasLoaded) {
    return (
      <div className={css.alert}>
        <Alert
          description="Please wait until the experiment is further along."
          message="Not enough data points to plot."
        />
        <Spinner center className={css.alertSpinner} />
      </div>
    );
  }

  const visualizationFilters = (
    <ExperimentVisualizationFilters
      batches={batches || []}
      filters={filters}
      fullHParams={fullHParams.current}
      hpImportance={hpImportance}
      metrics={metrics || []}
      type={typeKey}
      // onReset={handleFiltersReset}
    />
  );

  return (
    <div className={css.base}>
      <Tabs
        activeKey={typeKey}
        destroyInactiveTabPane
        type="card">
        <Tabs.TabPane
          key={ExperimentVisualizationType.LearningCurve}
          tab="Learning Curve">
          {(experimentIds.length > 0 && filters.metric?.name && (
            <LearningCurve
              batches={batches}
              chartData={chartData}
              filters={visualizationFilters}
              hasLoaded={hasLoaded}
              hyperparameters={hyperparameters}
              selectedMaxTrial={filters.maxTrial}
              selectedMetric={filters.metric}
              selectedScale={filters.scale}
              trialHps={trialHps}
              trialIds={trialIds}
            />
          ))}
        </Tabs.TabPane>
        {/* <Tabs.TabPane
          key={ExperimentVisualizationType.HpParallelCoordinates}
          tab="HP Parallel Coordinates">
          <HpParallelCoordinates
            experiments={experiments}
            filters={visualizationFilters}
            fullHParams={fullHParams.current}
            selectedBatch={filters.batch}
            selectedBatchMargin={filters.batchMargin}
            selectedHParams={filters.hParams}
            selectedMetric={filters.metric}
          />
        </Tabs.TabPane> */}
        {/* <Tabs.TabPane
          key={ExperimentVisualizationType.HpScatterPlots}
          tab="HP Scatter Plots">
          <HpScatterPlots
            experiments={experiments}
            filters={visualizationFilters}
            fullHParams={fullHParams.current}
            selectedBatch={filters.batch}
            selectedBatchMargin={filters.batchMargin}
            selectedHParams={filters.hParams}
            selectedMetric={filters.metric}
          />
        </Tabs.TabPane> */}
        {/* <Tabs.TabPane
          key={ExperimentVisualizationType.HpHeatMap}
          tab="HP Heat Map">
          <HpHeatMaps
            experiments={experiments}
            filters={visualizationFilters}
            fullHParams={fullHParams.current}
            selectedBatch={filters.batch}
            selectedBatchMargin={filters.batchMargin}
            selectedHParams={filters.hParams}
            selectedMetric={filters.metric}
            selectedView={filters.view}
          />
        </Tabs.TabPane> */}
      </Tabs>
    </div>
  );
};

export default CompareVisualization;<|MERGE_RESOLUTION|>--- conflicted
+++ resolved
@@ -1,22 +1,14 @@
 import { Alert, Tabs } from 'antd';
-<<<<<<< HEAD
 import queryString from 'query-string';
 import React, { useCallback, useEffect, useMemo, useRef, useState } from 'react';
 import { useLocation } from 'react-router';
-=======
-import React, { useEffect, useMemo, useRef, useState } from 'react';
->>>>>>> 6209ae54
 
 import Link from 'components/Link';
 import { useStore } from 'contexts/Store';
 import { paths } from 'routes/utils';
-<<<<<<< HEAD
-import { V1MetricNamesResponse, V1TrialsSampleResponse } from 'services/api-ts-sdk';
-=======
 import {
   V1MetricNamesResponse, V1TrialsSampleResponse,
 } from 'services/api-ts-sdk';
->>>>>>> 6209ae54
 import { detApi } from 'services/apiConfig';
 import { readStream } from 'services/utils';
 import Message, { MessageType } from 'shared/components/Message';
@@ -24,14 +16,9 @@
 import { hasObjectKeys, isEqual } from 'shared/utils/data';
 import { flattenObject } from 'shared/utils/data';
 import {
-<<<<<<< HEAD
-  ExperimentVisualizationType,
-  HpImportanceMap, Hyperparameter, HyperparameterType, MetricName, MetricType, metricTypeParamMap,
-=======
   ExperimentBase, ExperimentVisualizationType,
   HpImportanceMap, Hyperparameter,
   HyperparameterType, MetricName, MetricType, metricTypeParamMap,
->>>>>>> 6209ae54
 } from 'types';
 import { Scale } from 'types';
 import { alphaNumericSorter, hpImportanceSorter } from 'utils/sort';
@@ -61,24 +48,8 @@
   [PageError.MetricNames]: 'Unable to retrieve experiment metric info.',
   [PageError.ExperimentSample]: 'Unable to retrieve experiment info.',
 };
-
-<<<<<<< HEAD
-// const getHpImportanceMap = (
-//   hpImportanceMetrics: { [key: string]: GetHPImportanceResponseMetricHPImportance },
-// ): HpImportanceMetricMap => {
-//   const map: HpImportanceMetricMap = {};
-
-//   Object.keys(hpImportanceMetrics).forEach(metricName => {
-//     map[metricName] = hpImportanceMetrics[metricName].hpImportance || {};
-//   });
-
-//   return map;
-// };
-
 const CompareVisualization: React.FC = () => {
-=======
-const CompareVisualization: React.FC<Props> = ({ experiments }: Props) => {
->>>>>>> 6209ae54
+
   const { ui } = useStore();
   //const storage = useStorage(`${STORAGE_PATH}/${experiment.id}`);
 
@@ -142,20 +113,12 @@
   const typeKey = DEFAULT_TYPE_KEY;
   const { hasData, isSupported, hasLoaded } = useMemo(() => {
     return {
-<<<<<<< HEAD
-      hasData:
-        (batches && batches.length !== 0) ||
-        (metrics && metrics.length !== 0) ||
-        (trialIds && trialIds.length > 0),
-      hasLoaded: batches.length > 0 || (metrics && metrics.length > 0) || trialIds.length > 0,
-=======
       hasData: (batches && batches.length !== 0) ||
       (metrics && metrics.length !== 0) ||
       (trialIds && trialIds.length > 0),
       hasLoaded: batches.length > 0 ||
       metrics && metrics.length > 0 ||
       trialIds.length > 0,
->>>>>>> 6209ae54
       isSupported: true,
     };
   }, [ batches, metrics, trialIds ]);
@@ -177,17 +140,10 @@
         view: DEFAULT_VIEW,
       });
     }
-<<<<<<< HEAD
   }, [ trialIds, defaultMetric, filters.metric?.name ]);
 
   useEffect(() => {
     if (ui.isPageHidden || !experimentIds.length) return;
-=======
-  }, [ experiments, filters.metric?.name ]);
-
-  useEffect(() => {
-    if (ui.isPageHidden || !experiments.length || !filters.metric.name) return;
->>>>>>> 6209ae54
 
     const canceler = new AbortController();
     const trialIdsMap: Record<number, number> = {};
@@ -278,11 +234,7 @@
     });
 
     return () => canceler.abort();
-<<<<<<< HEAD
   }, [ trialIds, filters.metric, ui.isPageHidden, experimentIds ]);
-=======
-  }, [ trialIds, filters.metric, ui.isPageHidden, experiments ]);
->>>>>>> 6209ae54
 
   useEffect(() => {
     if (!isSupported || ui.isPageHidden || !trialIds?.length) return;
