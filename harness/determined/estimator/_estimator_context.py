import inspect
import logging
from typing import Any, Callable, List, Tuple, Union, cast

import tensorflow as tf

import determined as det
<<<<<<< HEAD
from determined import _data_layer, estimator, util
from determined._generic import DistributedContext
=======
import determined._generic
from determined import _data_layer, estimator, util
>>>>>>> a2cede94
from determined.common import check
from determined.horovod import hvd

"""
The normal path to create a model usually needs the use of tensorflow pre-made optimizer and
dataset objects. However, the path to create a model for Horovod is different. Some Horovod
functions needs to be called to pre-process the native optimizer and dataset. Then the processed
optimizer and dataset can be passed to instantiate the estimator.

The user interface is designed as that users need to wrap the native optimizer and dataset object
by using the functions wrap_optimizer() and wrap_dataset(). These functions allow Determined to
seamlessly distribute training across multiple workers when distributed training is configured.
"""

# The optional interface for specifying serving input receiver functions to
# export SavedModels expects the following function type.
ServingInputReceiverFn = Callable[
    ...,
    Union[tf.estimator.export.ServingInputReceiver, tf.estimator.export.TensorServingInputReceiver],
]


class EstimatorTrialContext(det.TrialContext, estimator._EstimatorReducerContext):
    """
    Base context class that contains runtime information for any Determined
    workflow that uses the ``tf.estimator`` API.
    """

    def __init__(self, *arg: Any, **kwarg: Any) -> None:
        det.TrialContext.__init__(self, *arg, **kwarg)
        estimator._EstimatorReducerContext.__init__(self, self.distributed._zmq_allgather)

        self.experimental = EstimatorExperimentalContext(
            env=self.env, parent=self, distributed_context=self.distributed
        )

        if self.distributed.size > 1:
            optimizations_config = self.env.experiment_config.get_optimizations_config()
            self.aggregation_frequency = cast(
                int, optimizations_config.get("aggregation_frequency")
            )
            self.fp16_compression = cast(bool, optimizations_config.get("gradient_compression"))
            self.average_aggregated_gradients = cast(
                bool, optimizations_config.get("average_aggregated_gradients")
            )

        self.optimizer_initialized = False
        self.dataset_initialized = False

    def wrap_optimizer(self, optimizer: Any) -> Any:
        """
        This should be used to wrap optimizer objects immediately after they have
        been created. Users should use the output of this wrapper as the new instance
        of their optimizer. For example, if users create their optimizer within
        ``build_estimator()``, they should call ``optimizer = wrap_optimizer(optimzer)``
        prior to passing the optimizer into their Estimator.
        """
        if not self.env.managed_training:
            return optimizer

        self.optimizer_initialized = True
<<<<<<< HEAD
        if self.distributed.size == 0:
=======
        if self.distributed.size == 1:
>>>>>>> a2cede94
            return optimizer

        check.check_false(
            isinstance(optimizer, str),
            "Please specify an optimizer object instead of using a string name.",
        )

        hvd.require_horovod_type("tensorflow", "EstimatorTrialContext.wrap_optimizer was called.")

        # The signature of our horovod optimizer changed after we rebased onto 0.21.
        hvd_sig = inspect.signature(hvd.DistributedOptimizer)
        horovod_kwargs = {
            "compression": hvd.compression.Compression.fp16
            if self.fp16_compression
            else hvd.compression.Compression.none,
            "average_aggregated_gradients": self.average_aggregated_gradients,
        }
        if "aggregation_frequency" in hvd_sig.parameters:
            horovod_kwargs["aggregation_frequency"] = self.aggregation_frequency
        else:
            horovod_kwargs["backward_passes_per_step"] = self.aggregation_frequency

        optimizer = hvd.DistributedOptimizer(optimizer, **horovod_kwargs)
        logging.debug("Initialized optimizer for distributed and optimized parallel training.")
        return optimizer

    def wrap_dataset(self, dataset: Any, shard_dataset: bool = True) -> Any:
        """
        This should be used to wrap ``tf.data.Dataset`` objects immediately after
        they have been created. Users should use the output of this wrapper as the
        new instance of their dataset. If users create multiple datasets (e.g., one
        for training and one for testing), users should wrap each dataset
        independently. E.g., If users instantiate their training dataset within
        ``build_train_spec()``, they should call ``dataset = wrap_dataset(dataset)``
        prior to passing it into ``tf.estimator.TrainSpec``.

        Args:
            dataset: tf.data.Dataset
            shard_dataset:
                When performing multi-slot (distributed) training, this
                controls whether the dataset is sharded so that each training process
                (one per slot) sees unique data. If set to False, users must manually
                configure each process to use unique data.

        """
        if not self.env.managed_training:
            return dataset

        hvd.require_horovod_type("tensorflow", "EstimatorTrialContext.wrap_dataset was called.")

        self.dataset_initialized = True
<<<<<<< HEAD
        if self.distributed.size == 0 or not shard_dataset:
=======
        if self.distributed.size == 1 or not shard_dataset:
>>>>>>> a2cede94
            if self.distributed.size > 1 and not shard_dataset:
                logging.info("Dataset sharding skipped.")
            return dataset

        dataset = dataset.shard(hvd.size(), hvd.rank())
        logging.debug(f"Sharded dataset to index {hvd.rank()} of {hvd.size()}.")
        return dataset


class EstimatorExperimentalContext(_data_layer.DataLayerContext):
    """
    Context class that contains experimental runtime information and features
    for any Determined workflow that uses the ``tf.estimator`` API.

    ``EstimatorExperimentalContext`` extends ``EstimatorTrialContext`` under
    the ``context.experimental`` namespace.
    """

    def __init__(
        self,
        env: det.EnvContext,
        parent: EstimatorTrialContext,
<<<<<<< HEAD
        distributed_context: DistributedContext,
=======
        distributed_context: determined._generic.DistributedContext,
>>>>>>> a2cede94
    ) -> None:
        super().__init__(env=env, distributed_context=distributed_context)
        self._parent = parent

    @util.deprecated(
        "context.experimental.allgather_metrics() is deprecated since 0.15.2 and will be removed "
        "in a future version.  It is not intended to have a replacement; please contact Determined "
        "if you depend on this experimental method."
    )
    def allgather_metrics(self, metrics: Any) -> List:
        return self._parent._allgather_fn(metrics)

    @util.deprecated(
        "context.experimental.make_metric() is deprecated since 0.15.2 and will be removed in a "
        "future version; use context.make_metric() directly."
    )
    def make_metric(
        self,
        metric: Any,
        reducer: Union[Callable[[List[Any]], Any], "estimator.MetricReducer"],
        numpy_dtype: Any,
    ) -> Tuple[tf.Operation, tf.Operation]:
        return self._parent.make_metric(metric, reducer, numpy_dtype)<|MERGE_RESOLUTION|>--- conflicted
+++ resolved
@@ -5,13 +5,8 @@
 import tensorflow as tf
 
 import determined as det
-<<<<<<< HEAD
-from determined import _data_layer, estimator, util
-from determined._generic import DistributedContext
-=======
 import determined._generic
 from determined import _data_layer, estimator, util
->>>>>>> a2cede94
 from determined.common import check
 from determined.horovod import hvd
 
@@ -73,11 +68,7 @@
             return optimizer
 
         self.optimizer_initialized = True
-<<<<<<< HEAD
-        if self.distributed.size == 0:
-=======
         if self.distributed.size == 1:
->>>>>>> a2cede94
             return optimizer
 
         check.check_false(
@@ -129,11 +120,7 @@
         hvd.require_horovod_type("tensorflow", "EstimatorTrialContext.wrap_dataset was called.")
 
         self.dataset_initialized = True
-<<<<<<< HEAD
-        if self.distributed.size == 0 or not shard_dataset:
-=======
         if self.distributed.size == 1 or not shard_dataset:
->>>>>>> a2cede94
             if self.distributed.size > 1 and not shard_dataset:
                 logging.info("Dataset sharding skipped.")
             return dataset
@@ -156,11 +143,7 @@
         self,
         env: det.EnvContext,
         parent: EstimatorTrialContext,
-<<<<<<< HEAD
-        distributed_context: DistributedContext,
-=======
         distributed_context: determined._generic.DistributedContext,
->>>>>>> a2cede94
     ) -> None:
         super().__init__(env=env, distributed_context=distributed_context)
         self._parent = parent
